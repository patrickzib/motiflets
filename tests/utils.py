--- conflicted
+++ resolved
@@ -49,7 +49,11 @@
 
             l_new = l
             if subsampling:
-                ts = ts.iloc[::subsampling]
+                if isinstance(ts,pd.DataFrame):
+                    ts = ts.iloc[::subsampling]
+                else:
+                    ts = ts[::subsampling]
+
                 l_new = int(l / subsampling)
                 print("Applying Subsampling, New Size:", ts.shape)
 
@@ -63,14 +67,6 @@
             duration = time.time() - start
             memory_usage = mm.memory_usage
             extent = dists[-1]
-<<<<<<< HEAD
-
-            backend_name = backend
-            if backend == "pyattimo" and delta is not None:
-                backend_name = f"pyattimo (delta={delta})"
-
-            current = [len(ts), backend_name, duration, memory_usage, extent]
-=======
             motiflet = motiflets[-1]
 
             if subsampling:
@@ -91,8 +87,13 @@
                 motiflet = new_motiflet
                 extent = new_extent
 
-            current = [len(ts), backend, duration, memory_usage, extent, motiflet]
->>>>>>> bfe9b1fd
+            backend_name = backend
+            if backend == "pyattimo" and delta is not None:
+                backend_name = f"{backend_name} (delta={delta})"
+            elif subsampling:
+                backend_name = f"{backend_name} (subsampling={subsampling})"
+
+            current = [len(ts), backend_name, duration, memory_usage, extent, motiflet]
 
             results.append(current)
             df.loc[len(df.index)] = current
