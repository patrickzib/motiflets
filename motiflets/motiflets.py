--- conflicted
+++ resolved
@@ -15,7 +15,6 @@
 import numpy.fft as fft
 import pandas as pd
 import pyattimo
-from IPython.lib.guisupport import start_event_loop_wx
 from joblib import Parallel, delayed
 from numba import njit, prange, objmode, types
 from numba.typed import Dict, List
@@ -26,11 +25,9 @@
 from motiflets.distances import *
 
 import logging
-
 logging.basicConfig(level=logging.WARN)
 pyattimo_logger = logging.getLogger('pyattimo')
 pyattimo_logger.setLevel(logging.WARNING)
-
 
 def as_series(data, index_range, index_name):
     """Coverts a time series to a series with an index.
@@ -1133,15 +1130,9 @@
                 w=m,
                 support=k_max_ - 1,
                 exclusion_zone=exclusion_m,
-<<<<<<< HEAD
                 delta=delta,
                 stop_on_threshold=True,
                 fraction_threshold=np.log(n) / n,
-=======
-                delta=delta
-                # stop_on_threshold=True,
-                # fraction_threshold=0.1
->>>>>>> bfe9b1fd
             )
         else:
             m_iter = pyattimo.MotifletsIterator(
