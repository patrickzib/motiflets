# Motiflets

This page was built in support of our paper "Motiflets - Simple and Accurate Detection of Motifs in Time Series" by Patrick Schäfer and Ulf Leser, published at <a href="https://www.vldb.org/pvldb/vol16/p725-schafer.pdf">PVLDB, 16(4): 725 - 737, 2022</a>.

Supporting Material
- `notebooks`: Please see the Jupyter Notebooks for use cases
- `csvs`: The results of the scalability experiments
- `motiflets`: Code implementing k-Motiflet
- `datasets`: Use cases in the paper
- `jars`: Java code of the competitors used in out paper: EMMA, Latent Motifs and Set Finder.

# k-Motiflets

Intuitively speaking, k-Motiflets are the set of the exactly k most similar subsequences.

$k$-Motiflets are a novel definition for MD that turns the problem upside-down. $k$-Motiflets take the desired motif set size $k$ as parameter and maximize the similarity of the motif set. This $k$ is an integer with an easily understood interpretation, and in many use cases the expected size of the motif set is known prior to the analysis. Consider for example the possible copyright fraud in the pop song Ice “Ice Baby” by Vanilla Ice compared to “Under pressure” by Queen / David Bowie. Listening to these songs it is easy to obtain an initial guess of the number of repetitions (parameter $k$) of the problematic sections. On the other hand, it is impossible for humans to guess a good value for the numerical, real-valued distance between the different repetitions (parameter r). 

We argue that guessing k is almost always easier, as the concept of *how many repetitions of a motif do you expect* is easy to understand - though the guess itself need not be easy and thus we will also offer algorithms to learn $k$. Furthermore, as $k$ is an integer, there is only a very limited number of options, as use cases with thousands of motif occurrences are rare. In contrast, the concept of *how far apart do you expect motifs to be at maximum* is extremely difficult to understand as distances (far apart) are measured by an opaque mathematical formula for which no intuition exists. Furthermore, $r$ is a real value with infinitely many values, and even small changes may lead to gross changes in the motif found. 

# Showcase

The following video highlights the ease of use of $k$-Motiflets using an ECG recording from the Long Term Atrial Fibrillation (LTAF) database.

**In essence, there is no need for tuning any real-valued similarity threshold via trial-and-error, as is the case for virtually all motif set competitors. 
Instead, for $k$-Motiflets we may either directly set the maximal number of repetitions $k$ of a motif, or simply learn this value from the data.**

https://user-images.githubusercontent.com/7783034/173186103-c8b6302e-2434-4a09-89f4-ddad2e63f997.mp4

# Installation

The easiest is to use pip to install motiflets.

## a) Install using pip
```
pip install motiflets
```

You can also install  the project from source.

## b) Build from Source

First, download the repository.
```
git clone https://github.com/patrickzib/motiflets.git
```

Change into the directory and build the package from source.
```
pip install .
```

# Usage

Here we illustrate how to use k-Motiflets. 

The following TS is an ECG from the Long Term Atrial Fibrillation (LTAF) database, which 
is often used for demonstrations in motif discovery (MD). The problem is particularly 
difficult for MD as actually two motifs exists: The first half of the TS contains a 
rectangular calibration signal with 6 occurrences, and the second half shows ECG 
heartbeats with 16 to 17 occurrences. 

![The ECG heartbeat dataset](https://github.com/patrickzib/motiflets/raw/main/images/ts_ecg.png)

The major challenges in motif discovery are to learn the length of interesting motifs
and to find the largest set of the same motif, i.e. all repetitions.

# Learning the motif length `l`

We first extract meaningful **motif lengths (l)** from this use case:

```
<<<<<<< HEAD
# The Motiflets-class
=======
# The motiflet-class
>>>>>>> 4ddd474d
ml = Motiflets(
    ds_name,     # the name of the series
    series,      # the data
    df_gt        # ground truth, if available
)

k_max = 20
length_range = np.arange(25,200,25) 
motif_length = ml.fit_motif_length(ks, length_range)

```
<img src="https://github.com/patrickzib/motiflets/raw/main/images/plot_au_ef.png" width="300">

The plot shows that meaningful motifs are within a range of 0.8s to 1s, equal
to roughly a heartbeat rate of 60-80 bpm.

# Learning the motif size `k`

To extract meaningful **motif sizes (k)** from this use case, we run 

```

dists, candidates, elbow_points = ml.fit_k_elbow(
    ks,
    motif_length    
)
```

The variable `elbow_points` holds characteristic motif sizes found.  
Elbow points represent meaningful motif sizes. Here, $6$ and $16$ are elbows, which are 
the 6 calibration waves and the 16 heartbeats.

<img src="https://github.com/patrickzib/motiflets/raw/main/images/elbows.png" width="300">

We finally plot these motifs:

<img src="https://github.com/patrickzib/motiflets/raw/main/images/motiflets.png" width="600">

The first repetitions perfectly match the calibration signal (orange), while the latter 16 
repetitions perfectly match the ECG waves (green).

# Use Cases

Data Sets: We collected challenging real-life data sets to assess the quality and scalability of MD algorithms. An overview of datasets can be found in Table 2 of our paper. 

- Jupyter-Notebook <a href="notebooks/use_cases_paper.ipynb">Use Cases for k-Motiflets</a>: highlights all use cases used in the paper and shows the unique ability of k-Motiflets to learn its parameters from the data and find itneresting motif sets.

- Jupyter-Notebook <a href="notebooks/use_cases_motif_sets_vanilla_ice.ipynb">Vanilla Ice - Ice Ice Baby</a>: This time series is a TS extracted from the pop song Ice Ice Baby by Vanilla Ice using the 2nd MFCC channel sampled at 100Hz. This TS is particularly famous pop song, as it is alleged to have copied its riff from "Under Pressure" by Queen and David Bowie. It contains 20 repeats of the riff in 5 blocks with each riff being 3.6−4s long.

- Jupyter-Notebook <a href="notebooks/use_cases_motif_sets_muscle_activation.ipynb">Muscle Activation</a> was collected from professional in-line speed skating on a large motor driven treadmill with Electromyo- graphy (EMG) data of multiple movements. It consists of 29.899 measurements at 100Hz corresponding to 30s in total. The known motifs are the muscle movement and a recovery phase.

- Jupyter-Notebook <a href="notebooks/use_cases_motif_sets_ecg.ipynb">ECG Heartbeats</a> contains a patient’s (with ID 71) heartbeat from the LTAF database. It consists of 3.000 measurements at 128𝐻𝑧 corresponding to 23𝑠. The heartbeat rate is around 60 to 80 bpm. There are two motifs: A calibration signal and the actual heartbeats.

- Jupyter-Notebook <a href="notebooks/use_cases_motif_sets_physiodata-spindles.ipynb">Physiodata - EEG sleep data</a> contains a recording of an after- noon nap of a healthy, nonsmoking person, between 20 to 40 years old [10]. Data was recorded with an extrathoracic strain belt. The dataset consists of 269.286 points at 100H𝑧 corresponding to 45𝑚𝑖𝑛. Known motifs are so-called sleep spindles and 𝑘-complexes.

- Jupyter-Notebook <a href="notebooks/use_cases_motif_sets_winding.ipynb">Industrial Winding Process</a> is a snapshot of a process where a plastic web is unwound from a first reel (unwinding reel), goes over the second traction reel and is finally rewound on the the third rewinding reel. The recordings correspond to the traction of the second reel angular speed. The data contains 2.500 points sampled at 0.1𝑠, corresponding to 250𝑠. No documented motifs exist.

- Jupyter-Notebook <a href="notebooks/use_cases_fnirs.ipynb">Functional near-infrared spectroscopy (fNIRS)</a> contains brain imag- inary data recorded at 690𝑛𝑚 intensity. There are 208.028 measurements in total. The data is known to be a difficult example, as it contains four motion artifacts, due to movements of the patient, which dominate MD. No documented motifs exist.

- Jupyter-Notebook <a href="notebooks/use_cases_motif_sets_synthetic.ipynb">Semi-Synthetic with implanted Ground Truth</a>: One example series form our 25 semi-synthetic time series. To measure the precision of the different MD methods we created a semi-synthetic dataset using the first 25 datasets of an anomaly benchmark and implanted motif sets of varying sizes $k \in [5, \dots, 10]$ of fixed length $l=500$.

- Jupyter-Notebook <a href="notebooks/use_cases_motif_sets_synthetic-all.ipynb">Full results for the Semi-Synthetic Dataset with implanted Ground Truth</a>: To measure the precision of the different MD methods we created a semi-synthetic dataset using the first 25 datasets of an anomaly benchmark and implanted motif sets of varying sizes $k \in [5, \dots, 10]$ of fixed length $l=500$.

## Citation
If you use this work, please cite as:
```
@article{motiflets2022,
  title={Motiflets - Simple and Accurate Detection of Motifs in Time Series},
  author={Schäfer, Patrick and Leser, Ulf},
  journal={Proceedings of the VLDB Endowment},
  volume={16},
  number={4},
  pages={725--737},
  year={2022},
  publisher={PVLDB}
}
```

Link to the <a href="https://www.vldb.org/pvldb/vol16/p725-schafer.pdf">paper</a>.<|MERGE_RESOLUTION|>--- conflicted
+++ resolved
@@ -69,11 +69,7 @@
 We first extract meaningful **motif lengths (l)** from this use case:
 
 ```
-<<<<<<< HEAD
 # The Motiflets-class
-=======
-# The motiflet-class
->>>>>>> 4ddd474d
 ml = Motiflets(
     ds_name,     # the name of the series
     series,      # the data
@@ -83,7 +79,6 @@
 k_max = 20
 length_range = np.arange(25,200,25) 
 motif_length = ml.fit_motif_length(ks, length_range)
-
 ```
 <img src="https://github.com/patrickzib/motiflets/raw/main/images/plot_au_ef.png" width="300">
 
@@ -95,7 +90,6 @@
 To extract meaningful **motif sizes (k)** from this use case, we run 
 
 ```
-
 dists, candidates, elbow_points = ml.fit_k_elbow(
     ks,
     motif_length    
